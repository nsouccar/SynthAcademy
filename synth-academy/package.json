{
  "name": "synth-academy",
  "private": true,
  "version": "0.0.0",
  "type": "module",
  "scripts": {
    "dev": "vite",
    "build": "vite build",
    "lint": "eslint .",
    "preview": "vite preview"
  },
  "dependencies": {
    "@react-three/drei": "^10.7.6",
    "@react-three/fiber": "^9.4.0",
    "@tonejs/midi": "^2.0.28",
    "react": "^19.1.1",
    "react-dom": "^19.1.1",
    "reactflow": "^11.11.4",
    "three": "^0.180.0",
    "tone": "^15.1.22"
  },
  "devDependencies": {
    "@eslint/js": "^9.36.0",
    "@types/react": "^19.1.16",
    "@types/react-dom": "^19.1.9",
    "@vitejs/plugin-react-swc": "^4.1.0",
    "eslint": "^9.36.0",
    "eslint-plugin-react-hooks": "^5.2.0",
    "eslint-plugin-react-refresh": "^0.4.22",
    "globals": "^16.4.0",
    "vite": "^7.1.7"
  },
  "optionalDependencies": {
    "@esbuild/linux-x64": "^0.25.11",
<<<<<<< HEAD
    "@rollup/rollup-linux-x64-gnu": "^4.52.5"
=======
    "@rollup/rollup-linux-x64-gnu": "^4.52.5",
    "@swc/core-linux-x64-gnu": "^1.13.21"
>>>>>>> f1a6c104
  }
}<|MERGE_RESOLUTION|>--- conflicted
+++ resolved
@@ -32,11 +32,7 @@
   },
   "optionalDependencies": {
     "@esbuild/linux-x64": "^0.25.11",
-<<<<<<< HEAD
-    "@rollup/rollup-linux-x64-gnu": "^4.52.5"
-=======
     "@rollup/rollup-linux-x64-gnu": "^4.52.5",
     "@swc/core-linux-x64-gnu": "^1.13.21"
->>>>>>> f1a6c104
   }
 }